//! The AudioNode interface and concrete types
use std::f32::consts::PI;

use crate::buffer::{ChannelConfig, ChannelCountMode, ChannelInterpretation};
use crate::context::{AudioContextRegistration, AudioNodeId, BaseAudioContext};
use crate::control::{Controller, Scheduler};
use crate::media::MediaStream;
use crate::process::{AudioParamValues, AudioProcessor};
use crate::{BufferDepletedError, SampleRate};

use lazy_static::lazy_static;

mod biquad_filter;
pub use biquad_filter::*;
mod oscillator;
pub use oscillator::*;
<<<<<<< HEAD
mod destination;
pub use destination::*;
mod gain;
pub use gain::*;
mod delay;
pub use delay::*;
mod channel_splitter;
pub use channel_splitter::*;
mod channel_merger;
pub use channel_merger::*;
mod constant;
pub use constant::*;
mod panner;
pub use panner::*;
mod analyzer;
pub use analyzer::*;
mod audio_buffer;
pub use audio_buffer::*;
mod media_element;
pub use media_element::*;
mod media_stream;
pub use media_stream::*;
=======
mod waveshaper;
pub use waveshaper::*;
>>>>>>> fe2eac0e
mod stereo_panner;
pub use stereo_panner::*;

const TABLE_LENGTH_USIZE: usize = 2048;
const TABLE_LENGTH_BY_4_USIZE: usize = TABLE_LENGTH_USIZE / 4;
// 2048 casts without loss of precision cause its mantissa is 0b0
#[allow(clippy::cast_precision_loss)]
const TABLE_LENGTH_F32: f32 = TABLE_LENGTH_USIZE as f32;
const TABLE_LENGTH_BY_4_F32: f32 = TABLE_LENGTH_BY_4_USIZE as f32;

// Compute one period sine wavetable of size TABLE_LENGTH
lazy_static! {
    static ref SINETABLE: Vec<f32> = {
        #[allow(clippy::cast_precision_loss)]
        // 0 through 2048 are cast without loss of precision
        let table: Vec<f32> = (0..TABLE_LENGTH_USIZE)
            .map(|x| ((x as f32) * 2.0 * PI * (1. / (TABLE_LENGTH_F32))).sin())
            .collect();
        table
    };
}

/// This interface represents audio sources, the audio destination, and intermediate processing
/// modules.
///
/// These modules can be connected together to form processing graphs for rendering audio
/// to the audio hardware. Each node can have inputs and/or outputs.
///
/// Note that the AudioNode is typically constructed together with an [`AudioProcessor`]
/// (the object that lives the render thread). See [`BaseAudioContext::register`].
pub trait AudioNode {
    fn registration(&self) -> &AudioContextRegistration;

    fn id(&self) -> &AudioNodeId {
        self.registration().id()
    }
    fn channel_config_raw(&self) -> &ChannelConfig;
    fn channel_config_cloned(&self) -> ChannelConfig {
        self.channel_config_raw().clone()
    }

    /// The BaseAudioContext which owns this AudioNode.
    fn context(&self) -> &BaseAudioContext {
        self.registration().context()
    }

    /// Connect the output of this AudioNode to the input of another node.
    fn connect<'a>(&self, dest: &'a dyn AudioNode) -> &'a dyn AudioNode {
        self.connect_at(dest, 0, 0).unwrap()
    }

    /// Connect a specific output of this AudioNode to a specific input of another node.
    fn connect_at<'a>(
        &self,
        dest: &'a dyn AudioNode,
        output: u32,
        input: u32,
    ) -> Result<&'a dyn AudioNode, crate::IndexSizeError> {
        if self.context() != dest.context() {
            panic!("attempting to connect nodes from different contexts");
        }

        if self.number_of_outputs() <= output || dest.number_of_inputs() <= input {
            return Err(crate::IndexSizeError {});
        }

        self.context().connect(self.id(), dest.id(), output, input);

        Ok(dest)
    }

    /// Disconnects all outputs of the AudioNode that go to a specific destination AudioNode.
    fn disconnect<'a>(&self, dest: &'a dyn AudioNode) -> &'a dyn AudioNode {
        if self.context() != dest.context() {
            panic!("attempting to disconnect nodes from different contexts");
        }

        self.context().disconnect(self.id(), dest.id());

        dest
    }

    /// Disconnects all outgoing connections from the AudioNode.
    fn disconnect_all(&self) {
        self.context().disconnect_all(self.id());
    }

    /// The number of inputs feeding into the AudioNode. For source nodes, this will be 0.
    fn number_of_inputs(&self) -> u32;
    /// The number of outputs coming out of the AudioNode.
    fn number_of_outputs(&self) -> u32;

    /// Represents an enumerated value describing the way channels must be matched between the
    /// node's inputs and outputs.
    fn channel_count_mode(&self) -> ChannelCountMode {
        self.channel_config_raw().count_mode()
    }
    fn set_channel_count_mode(&self, v: ChannelCountMode) {
        self.channel_config_raw().set_count_mode(v)
    }
    /// Represents an enumerated value describing the meaning of the channels. This interpretation
    /// will define how audio up-mixing and down-mixing will happen.
    fn channel_interpretation(&self) -> ChannelInterpretation {
        self.channel_config_raw().interpretation()
    }
    fn set_channel_interpretation(&self, v: ChannelInterpretation) {
        self.channel_config_raw().set_interpretation(v)
    }
    /// Represents an integer used to determine how many channels are used when up-mixing and
    /// down-mixing connections to any inputs to the node.
    fn channel_count(&self) -> usize {
        self.channel_config_raw().count()
    }
    fn set_channel_count(&self, v: usize) {
        self.channel_config_raw().set_count(v)
    }
}

/// Interface of source nodes, controlling start and stop times.
/// The node will emit silence before it is started, and after it has ended.
pub trait AudioScheduledSourceNode {
    fn scheduler(&self) -> &Scheduler;

    /// Schedule playback start at this timestamp
    fn start_at(&self, start: f64) {
        self.scheduler().start_at(start)
    }

    /// Stop playback at this timestamp
    fn stop_at(&self, stop: f64) {
        self.scheduler().stop_at(stop)
    }

    /// Play immediately
    fn start(&self) {
        self.start_at(0.);
    }

    /// Stop immediately
    fn stop(&self) {
        self.stop_at(0.);
    }
}

/// Interface of source nodes, controlling pause/loop/offsets.
pub trait AudioControllableSourceNode {
    fn controller(&self) -> &Controller;

    fn loop_(&self) -> bool {
        self.controller().loop_()
    }

    fn set_loop(&self, loop_: bool) {
        self.controller().set_loop(loop_)
    }

    fn loop_start(&self) -> f64 {
        self.controller().loop_start()
    }

    fn set_loop_start(&self, loop_start: f64) {
        self.controller().set_loop_start(loop_start)
    }

    fn loop_end(&self) -> f64 {
        self.controller().loop_end()
    }

    fn set_loop_end(&self, loop_end: f64) {
        self.controller().set_loop_end(loop_end)
    }

    fn seek(&self, timestamp: f64) {
        self.controller().seek(timestamp)
    }
}

struct MediaStreamRenderer<R> {
    stream: R,
    scheduler: Scheduler,
    finished: bool,
}

impl<R> MediaStreamRenderer<R> {
    fn new(stream: R, scheduler: Scheduler) -> Self {
        Self {
            stream,
            scheduler,
            finished: false,
        }
    }
}

impl<R: MediaStream> AudioProcessor for MediaStreamRenderer<R> {
    fn process(
        &mut self,
        _inputs: &[crate::alloc::AudioBuffer],
        outputs: &mut [crate::alloc::AudioBuffer],
        _params: AudioParamValues,
        timestamp: f64,
        _sample_rate: SampleRate,
    ) {
        // single output node
        let output = &mut outputs[0];

        // todo, sub-quantum start/stop
        if !self.scheduler.is_active(timestamp) {
            output.make_silent();
            return;
        }

        match self.stream.next() {
            Some(Ok(buffer)) => {
                let channels = buffer.number_of_channels();
                output.set_number_of_channels(channels);
                output
                    .channels_mut()
                    .iter_mut()
                    .zip(buffer.channels())
                    .for_each(|(o, i)| o.copy_from_slice(i.as_slice()));
            }
            Some(Err(e)) if e.is::<BufferDepletedError>() => {
                log::debug!("media element buffer depleted");
                output.make_silent()
            }
            Some(Err(e)) => {
                log::warn!("Error playing audio stream: {}", e);
                self.finished = true; // halt playback
                output.make_silent()
            }
            None => {
                if !self.finished {
                    log::debug!("Stream finished");
                    self.finished = true;
                }
                output.make_silent()
            }
        }
    }

    fn tail_time(&self) -> bool {
        !self.finished
    }
}<|MERGE_RESOLUTION|>--- conflicted
+++ resolved
@@ -14,7 +14,6 @@
 pub use biquad_filter::*;
 mod oscillator;
 pub use oscillator::*;
-<<<<<<< HEAD
 mod destination;
 pub use destination::*;
 mod gain;
@@ -37,10 +36,8 @@
 pub use media_element::*;
 mod media_stream;
 pub use media_stream::*;
-=======
 mod waveshaper;
 pub use waveshaper::*;
->>>>>>> fe2eac0e
 mod stereo_panner;
 pub use stereo_panner::*;
 
