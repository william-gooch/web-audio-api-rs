[package]
name = "web-audio-api"
version = "0.8.0"
authors = ["Otto <otto@ot-to.nl>"]
edition = "2018"
description = "A pure Rust implementation of the Web Audio API, for use in non-browser contexts"
readme = "README.md"
repository = "https://github.com/orottier/web-audio-api-rs"
keywords = ["web-audio-api", "audio", "sound"]
license = "MIT"
categories = ["multimedia::audio"]

[dependencies]
cpal = "0.13.1"
lewton = "0.10.2"
vecmath = "1.0.0"
arrayvec = "0.7.1"
hound = "3.4.0"
log = "0.4.14"
realfft = "2.0.1"
crossbeam-channel = "0.5.1"
num-complex = "0.4"
lazy_static = "1.4.0"
<<<<<<< HEAD
rubato = "0.10"
=======
float_eq = "0.7"

>>>>>>> 0a3d6139

[dev-dependencies]
rand = "0.8.*"
alloc_counter = "0.0.4"
env_logger = "0.9.0"
serde = { version = "1.0", features = ["derive"] }
serde_json = "1.0"

# Uncomment the following lines to enable debug symbols
# during CPU profiling
# [profile.release]
# debug = true<|MERGE_RESOLUTION|>--- conflicted
+++ resolved
@@ -21,12 +21,8 @@
 crossbeam-channel = "0.5.1"
 num-complex = "0.4"
 lazy_static = "1.4.0"
-<<<<<<< HEAD
 rubato = "0.10"
-=======
 float_eq = "0.7"
-
->>>>>>> 0a3d6139
 
 [dev-dependencies]
 rand = "0.8.*"
