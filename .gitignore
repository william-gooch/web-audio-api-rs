/target
Cargo.lock
<<<<<<< HEAD
.vscode
=======
/.vscode
>>>>>>> da7c7934
<|MERGE_RESOLUTION|>--- conflicted
+++ resolved
@@ -1,7 +1,3 @@
 /target
 Cargo.lock
-<<<<<<< HEAD
-.vscode
-=======
-/.vscode
->>>>>>> da7c7934
+/.vscode