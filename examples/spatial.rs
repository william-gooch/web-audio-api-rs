use web_audio_api::context::{AsBaseAudioContext, AudioContext};
use web_audio_api::node::AudioNode;
use web_audio_api::node::AudioScheduledSourceNode;

fn main() {
<<<<<<< HEAD
    let context = AudioContext::new(None);
=======
    env_logger::init();
    let context = AudioContext::new();
>>>>>>> 85625391

    // Create a friendly tone
    let tone = context.create_oscillator();
    tone.frequency().set_value_at_time(300.0f32, 0.);
    tone.start();

    // Connect tone > panner node > destination node
    let panner = context.create_panner();
    tone.connect(&panner);
    panner.connect(&context.destination());

    // The panner node is 1 unit in front of listener
    panner.position_z().set_value_at_time(1., 0.);

    // And sweeps 10 units left to right, every second
    let moving = context.create_oscillator();
    moving.start();
    moving.frequency().set_value_at_time(1., 0.);
    let gain = context.create_gain();
    gain.gain().set_value_at_time(10., 0.);
    moving.connect(&gain);
    gain.connect(panner.position_x());

    // enjoy listening
    std::thread::sleep(std::time::Duration::from_secs(4));
}<|MERGE_RESOLUTION|>--- conflicted
+++ resolved
@@ -3,12 +3,8 @@
 use web_audio_api::node::AudioScheduledSourceNode;
 
 fn main() {
-<<<<<<< HEAD
+    env_logger::init();
     let context = AudioContext::new(None);
-=======
-    env_logger::init();
-    let context = AudioContext::new();
->>>>>>> 85625391
 
     // Create a friendly tone
     let tone = context.create_oscillator();
